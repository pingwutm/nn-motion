--- conflicted
+++ resolved
@@ -84,8 +84,7 @@
         obstacles.append(
             Obstacle(category=cat, distance=dist, lateral=lat, weight=weight)
         )
-
-<<<<<<< HEAD
+    
     def optimise_trajectory() -> tuple[list[TrajectoryPoint], float, Dict[str, float]]:
         """Solve a simple lane-keeping/obstacle-avoidance problem and record cost terms."""
 
@@ -179,9 +178,6 @@
         total_cost=total_cost,
         cost_breakdown=breakdown,
     )
-=======
-    scene = Scene(speed=speed, has_sidewalk=has_sidewalk, obstacles=obstacles)
->>>>>>> 467bb7cd
 
     os.makedirs("data", exist_ok=True)
     with open(f"data/sample_{idx:03d}.json", "w", encoding="utf-8") as f:
@@ -199,11 +195,8 @@
         color = color_map[obs.category] if obs.weight > 0 else "gray"
         ax.scatter(obs.distance, obs.lateral, c=color, s=80)
 
-<<<<<<< HEAD
     ax.plot([p.x for p in trajectory], [p.y for p in trajectory], "b-", label="solution")
 
-=======
->>>>>>> 467bb7cd
     ax.set_xlim(-5, 105)
     ax.set_ylim(-5, 5)
     ax.set_xlabel("Longitudinal [m]")
